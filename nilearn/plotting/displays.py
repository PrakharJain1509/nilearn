--- conflicted
+++ resolved
@@ -837,21 +837,6 @@
         ticks = np.linspace(norm.vmin, norm.vmax, nb_ticks)
         bounds = np.linspace(norm.vmin, norm.vmax, our_cmap.N)
 
-<<<<<<< HEAD
-=======
-        # some colormap hacking
-        cmaplist = [our_cmap(i) for i in range(our_cmap.N)]
-        transparent_start = int(norm(-offset, clip=True) * (our_cmap.N - 1))
-        transparent_stop = int(norm(offset, clip=True) * (our_cmap.N - 1))
-        for i in range(transparent_start, transparent_stop):
-            cmaplist[i] = self._brain_color + (0.,)  # transparent
-        if norm.vmin == norm.vmax:  # len(np.unique(data)) == 1 ?
-            return
-        else:
-            our_cmap = colors.LinearSegmentedColormap.from_list(
-                'Custom cmap', cmaplist, our_cmap.N)
-
->>>>>>> 0e03cf66
         self._cbar = ColorbarBase(
             self._colorbar_ax, ticks=ticks, norm=norm,
             orientation='vertical', cmap=our_cmap, boundaries=bounds,
