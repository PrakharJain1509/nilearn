--- conflicted
+++ resolved
@@ -51,21 +51,7 @@
            'plot_connectome', 'plot_prob_atlas',
            'find_xyz_cut_coords', 'find_cut_slices',
            'show', 'plot_matrix', 'view_surf', 'view_img_on_surf',
-<<<<<<< HEAD
-           'view_connectome', 'view_markers',
+           'view_stat_map', 'view_connectome', 'view_markers',
            'find_parcellation_cut_coords', 'find_probabilistic_atlas_cut_coords',
            'plot_surf', 'plot_surf_stat_map', 'plot_surf_roi',
-           ]
-=======
-           'view_stat_map', 'view_connectome', 'view_markers',
-           'find_parcellation_cut_coords',
-           'find_probabilistic_atlas_cut_coords']
-
-# matplotlib older versions 1.1.1 will not work to plot surface data using
-# plotting functions from surf_plotting.py. Hence we check the version and
-# import them only if we have recent versions.
-
-if LooseVersion(matplotlib.__version__) > LooseVersion('1.3.1'):
-    from .surf_plotting import plot_surf, plot_surf_stat_map, plot_surf_roi
-    __all__.extend(['plot_surf', 'plot_surf_stat_map', 'plot_surf_roi'])
->>>>>>> c846bd37
+        ]