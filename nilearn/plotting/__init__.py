--- conflicted
+++ resolved
@@ -52,12 +52,9 @@
            'plot_connectome', 'plot_prob_atlas',
            'find_xyz_cut_coords', 'find_cut_slices',
            'show', 'plot_matrix', 'view_surf', 'view_img_on_surf',
-<<<<<<< HEAD
-           'view_stat_map', 'view_connectome', 'view_markers']
-=======
-           'view_connectome', 'view_markers',
-           'find_parcellation_cut_coords', 'find_probabilistic_atlas_cut_coords']
->>>>>>> 7b25f91c
+           'view_stat_map', 'view_connectome', 'view_markers',
+           'find_parcellation_cut_coords',
+           'find_probabilistic_atlas_cut_coords']
 
 # matplotlib older versions 1.1.1 will not work to plot surface data using
 # plotting functions from surf_plotting.py. Hence we check the version and
